"""
An batched MCTS implementation that can run on GPU where trees
are represented in Array of Structs format.
"""
module BatchedMctsAos

using StaticArrays
using Distributions: sample, Gumbel
using Random: AbstractRNG
using Base: @kwdef
using Setfield
using Base.Iterators: map as imap

using ..BatchedEnvs
using ..Util.Devices
using ..Util.Devices.KernelFuns: sum, argmax, maximum, softmax

<<<<<<< HEAD
"""
A batch, device-specific MCTS Policy that leverages an external oracle.

# Attributes
- `oracle::Oracle`: function that, given an environment (as defined in
    ReinforcementLearningEnvironment.jl), computes the prior probabilities associated with
    its actions (children of a Mcts `Tree`) and the value associated with the provided
    environment.
- `device::Device`: device on which the policy should preferably run (i.e. CPU or GPU).
- `num_simulations::Int = 64`: number of simulations to run on the given Mcts `Tree`.
- `num_considered_actions::Int = 8`: ... # TODO
- `value_scale::Float32 = 0.1f0`: ... # TODO
- `max_visit_init::Int = 50`: ... # TODO

# Notes
The attributes `num_conidered_actions`, `value_scale` and `max_visit_init` are specific to
the gumbel implementation.
=======
export Policy, explore, completed_qvalues
export uniform_oracle, RolloutOracle

"""
An MCTS Policy that leverages an external oracle and
supporting a specific device.
>>>>>>> 8eb1b41d
"""
@kwdef struct Policy{Oracle,Device}
    oracle::Oracle
    device::Device
    num_simulations::Int = 64
    num_considered_actions::Int = 8
    value_scale::Float32 = 0.1f0
    max_visit_init::Int = 50
end

"""
An MCTS tree.

# Attributes
- `state::State`: current state (a.k.a environment) for this `Node`.
- `parent::Int16 = Int16(0)`: direct parent of this `Node`. This argument is used for
     backtracking.
- `prev_action::Int16 = Int16(0)`: store the index of the last action played that leads to
     the current state.
- `prev_reward::Float32 = 0.0f0`: store the reward acquired with the last action played that
     leads to the current state.
- `prev_switched::Bool = false`: store whether the player turn to play has switched with the
     last action played that leads to the current state.
- `terminal::Bool = false`: whether the actual `state` is a terminal `Node`. i.e. that one
    player won or that the game ended up in a draw.
- `valid_actions::SVector{NumActions,Bool} = @SVector zeros(Bool, NumActions)
- `prior::SVector{NumActions,Float32} = @SVector zeros(Float32, NumActions)`: prior
     probabilities estimated by the oracle (e.g. `uniform_oracle`) when a `Tree` is created.
- `value_prior::Float32 = 0.0f0`: value estimated by the oracle (e.g. `uniform_oracle`) when a
     `Tree` is created.
- `children::SVector{NumActions,Int16} = @SVector zeros(Int16, NumActions)`: children of
    the current `Tree`. The indexes of each child correspond to the one given by
    `legal_action_space(env)`, with `env` the
    implicit environment (as defined in ReinforcementLearningEnvironment.jl) associated
    with this `Tree` during exploration (i.e. `explore` function).
- `total_rewards::Float32 = 0.0f0`: sum of the accumulated rewards of the current 
    `Tree` during the Mcts exploration (i.e. `explore` function).
- `num_visits::Int16 = Int16(1)`: number of visits of the current `Tree` during the Mcts
    exploration (i.e. `explore` function).

# Notes
This Tree is represented as an Array of Structures.
"""
@kwdef struct Node{NumActions,State}
    # Static info created at initialization
    state::State
    parent::Int16 = Int16(0)
    prev_action::Int16 = Int16(0)
    prev_reward::Float32 = 0.0f0
    prev_switched::Bool = false
    terminal::Bool = false
    valid_actions_list::SVector{NumActions,Bool} = @SVector zeros(Bool, NumActions)
    # Oracle info
    prior::SVector{NumActions,Float32} = @SVector zeros(Float32, NumActions)
    oracle_value::Float32 = 0.0f0
    # Dynamic info
    children::SVector{NumActions,Int16} = @SVector zeros(Int16, NumActions)
    num_visits::Int16 = Int16(0)
    total_rewards::Float32 = 0.0f0
end

"""
    function Node{na}(state; args...) where {na}
    
Constructor of a `Node` depending on a `state`.

The other accepted arguments are specified in the documentation section of the `Node` structure.
"""
function Node{na}(state; args...) where {na}
    terminal = terminated(state)
    if terminal
        valid_actions_list = SVector{na,Bool}(false for _ in 1:na)
    else
        valid_actions_list = SVector{na,Bool}(valid_actions(state, i) for i in 1:na)
    end
    return Node{na,typeof(state)}(; state, terminal, valid_actions_list, args...)
end

"""
    function create_tree(mcts, envs)

Constructor of a `Tree` (which is an Array of Structures) depending on a batch of
environments `envs` and a given `mcts` policy.
"""
function create_tree(mcts, envs)
    env = envs[1]
    na = num_actions(env)
    ne = length(envs)
    ns = mcts.num_simulations
    Arr = DeviceArray(mcts.device)
    # We index tree nodes with (batchnum, simnum)
    # This is unusual but this has better cache locality in this case
    tree = Arr{Node{na,typeof(env)}}(undef, (ne, ns))
    tree[:, 1] = Arr([Node{na}(e) for e in envs])
    return tree
end

const Tree{N,S} = AbstractArray{Node{N,S}}

"""
    function tree_dims(tree::Tree{N,S}) where {N,S}

Return the 3 dimensions of a given `tree`:
- Number of actions
- Number of environments
- Number of simulations
"""
function tree_dims(tree::Tree{N,S}) where {N,S}
    na = N
    ne, ns = size(tree)
    return (; na, ne, ns)
end

"""
    function eval_states!(mcts, tree, frontier)

Evaluate the node at the `frontier` of the `tree` (i.e. the last unexplored or terminal
node reached) from `mcts.oracle`.
"""
function eval_states!(mcts, tree, frontier)
    (; na, ne) = tree_dims(tree)
    Devices.foreach(1:ne, mcts.device) do batchnum
        nid = frontier[batchnum]
        node = tree[batchnum, nid]
        if !node.terminal
            prior, oracle_value = mcts.oracle(node.state)
            @set! node.prior = prior
            @set! node.oracle_value = oracle_value
            tree[batchnum, nid] = node
        end
    end
    return nothing
end

"""
    function value(node)
        
Compute the qvalue for the given `node`.
    
This qvalue is not weighted from the player point of view.

See also `qvalue`.
"""
value(node) = node.total_rewards / node.num_visits

"""
    function qvalue(node)

Compute the qvalue for the given `node`.

This qvalue is weighted from the player point of view.

See also `value`.
"""
qvalue(child) = value(child) * (-1)^child.prev_switched

"""
    function root_value_estimate(tree, node, bid)
        
Compute the root value for a given `node`.

`Tree` and the batch id `bid` must be provided to access children of the current `node`.
Its value depends on the `num_visits` and `qvalue` of all of its children combined with its
`oracle_value` and `prior` estimate. See the code for more details.
"""
function root_value_estimate(tree, node, bid)
    total_qvalues = 0.0f0
    total_prior = 0.0f0
    total_visits = 0
    for (i, cnid) in enumerate(node.children)
        if cnid > 0  # if the child was visited
            child = tree[bid, cnid]
            total_qvalues += node.prior[i] * qvalue(child)
            total_prior += node.prior[i]
            total_visits += child.num_visits
        end
    end
    children_value = total_qvalues
    total_prior > 0 && (children_value /= total_prior)
    return (node.oracle_value + total_visits * children_value) / (1 + total_visits)
end

"""
    function completed_qvalues(tree, node, bid)

Return a list of estimated qvalue of all children for a given `node`.

More precisely, if its child have been visited at least one time, it computes its real
`qvalue`, otherwise, it uses the `root_value_estimate` of `node` instead.

# Example
```jldoctest
julia> using RLZero
julia> using .Tests

julia> policy = BatchedMctsAosTests.uniform_mcts_tic_tac_toe(CPU())
[...]

julia> envs = BatchedMctsAosTests.tic_tac_toe_winning_envs()
[...]

julia> tree = explore(policy, envs)
[...]

julia> 
"""
function completed_qvalues(tree, node, bid)
    root_value = root_value_estimate(tree, node, bid)
    na = length(node.children)
    ret = imap(1:na) do i
        cnid = node.children[i]
        return cnid > 0 ? value(tree[bid, cnid]) : root_value
    end
    return SVector{na}(ret)
end

function num_child_visits(tree, node, bid, i)
    cnid = node.children[i]
    return cnid > 0 ? tree[bid, cnid].num_visits : Int16(0)
end

function qcoeff(mcts, tree, node, bid)
    na = length(node.children)
    # init is necessary for GPUCompiler right now...
    max_child_visit = maximum(1:na; init=Int16(0)) do i
        num_child_visits(tree, node, bid, i)
    end
    return mcts.value_scale * (mcts.max_visit_init + max_child_visit)
end

function target_policy(mcts, tree, node, bid)
    qs = completed_qvalues(tree, node, bid)
    return softmax(log.(node.prior) + qcoeff(mcts, tree, node, bid) * qs)
end

function select_nonroot_action(mcts, tree, node, bid)
    policy = target_policy(mcts, tree, node, bid)
    na = length(node.children)
    total_visits = sum(i -> num_child_visits(tree, node, bid, i), 1:na; init=0)
    return argmax(1:na; init=(0, -Inf32)) do i
        ratio = Float32(num_child_visits(tree, node, bid, i)) / (total_visits + 1)
        return policy[i] - ratio
    end
end

function select!(mcts, tree, simnum, bid)
    (; na) = tree_dims(tree)
    cur = Int16(1)  # start at the root
    while true
        node = tree[bid, cur]
        if node.terminal
            return cur
        end
        i = select_nonroot_action(mcts, tree, node, bid)
        cnid = node.children[i]
        if cnid > 0
            # The child is already in the tree so we proceed.
            cur = cnid
        else
            # The child is not in the tree so we add it and return.
            newstate, info = act(node.state, i)
            child = Node{na}(
                newstate;
                parent=cur,
                prev_action=i,
                prev_reward=info.reward,
                prev_switched=info.switched,
            )
            tree[bid, simnum] = child
            @set! node.children[i] = simnum
            tree[bid, cur] = node
            return Int16(simnum)
        end
    end
end

# Start from the root and add a new frontier (whose index is returned)
# After the node is added, one expect the oracle to be called on all
# frontier nodes where terminal=false.
function select!(mcts, tree, simnum)
    (; ne) = tree_dims(tree)
    batch_ids = DeviceArray(mcts.device)(1:ne)
    frontier = map(batch_ids) do bid
        return select!(mcts, tree, simnum, bid)
    end
    return frontier
end

# Value: if terminal node: terminal value / otherwise: network value
function backpropagate!(mcts, tree, frontier)
    (; ne) = tree_dims(tree)
    batch_ids = DeviceArray(mcts.device)(1:ne)
    map(batch_ids) do bid
        sid = frontier[bid]
        node = tree[bid, sid]
        val = node.oracle_value
        while true
            @set! node.num_visits += Int16(1)
            @set! node.total_rewards += val
            tree[bid, sid] = node
            if node.parent > 0
                (node.prev_switched) && (val = -val)
                val += node.prev_reward
                sid = node.parent
                node = tree[bid, sid]
            else
                return nothing
            end
        end
    end
    return nothing
end

function explore(mcts, envs)
    tree = create_tree(mcts, envs)
    (; ne, ns) = tree_dims(tree)
    frontier = DeviceArray(mcts.device)(ones(Int16, ne))
    eval_states!(mcts, tree, frontier)
    for i in 2:ns
        frontier = select!(mcts, tree, i)
        eval_states!(mcts, tree, frontier)
        backpropagate!(mcts, tree, frontier)
    end
    return tree
end

#####
## Some standard oracles
#####

"""
Oracle that always returns a value of 0 and a uniform policy.
"""
function uniform_oracle(env)
    n = num_actions(env)
    P = (@SVector ones(Float32, n)) ./ n
    V = Float32(0.0)
    return P, V
end

"""
Oracle that performs a single random rollout to estimate state value.

Given a state, the oracle selects random actions until a leaf node is reached.
The resulting cumulative reward is treated as a stochastic value estimate.
"""
struct RolloutOracle{RNG<:AbstractRNG}
    rng::RNG
end

function (oracle::RolloutOracle)(env)
    rewards = Float32(0.0)
    original_player = env.curplayer
    cur_env = env
    while !terminated(cur_env)
        player = cur_env.curplayer
        legal_actions = findall(valid_actions(cur_env))
        a = rand(oracle.rng, legal_actions)
        cur_env, (reward, _) = act(cur_env, a)
        rewards += player == original_player ? reward : -reward
    end
    n = num_actions(env)
    P = (@SVector ones(Float32, n)) ./ n
    return P, rewards
end

end<|MERGE_RESOLUTION|>--- conflicted
+++ resolved
@@ -15,7 +15,9 @@
 using ..Util.Devices
 using ..Util.Devices.KernelFuns: sum, argmax, maximum, softmax
 
-<<<<<<< HEAD
+export Policy, explore, completed_qvalues
+export uniform_oracle, RolloutOracle
+
 """
 A batch, device-specific MCTS Policy that leverages an external oracle.
 
@@ -33,14 +35,6 @@
 # Notes
 The attributes `num_conidered_actions`, `value_scale` and `max_visit_init` are specific to
 the gumbel implementation.
-=======
-export Policy, explore, completed_qvalues
-export uniform_oracle, RolloutOracle
-
-"""
-An MCTS Policy that leverages an external oracle and
-supporting a specific device.
->>>>>>> 8eb1b41d
 """
 @kwdef struct Policy{Oracle,Device}
     oracle::Oracle
