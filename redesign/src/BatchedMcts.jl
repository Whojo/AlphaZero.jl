"""
    BatchedMcts

A batched implementation of MCTS that can run on CPU or GPU.

Because this implementation is batched, it is optimized for running MCTS on a large number
of environment instances in parallel. In particular, this implementation is not suitable for
running a large number of MCTS simulations on a single environment quickly (which would
probably require an asynchronous MCTS implementation with virtual loss).

All MCTS trees are represented with a single structure of fixed-sized arrays. This structure
can be hosted either on CPU memory or GPU memory.

In addition, this implementation is not tied to a particular environment interface (such as
`ReinforcementLearningBase` or `CommonRLInterface`). Instead, it relies on an external
*environment oracle* (see `EnvOracle`) that simulates the environment and evaluates states.
This is particularly useful to implement MuZero, in which case the full environment oracle
is implemented by a neural network (in contrast with AlphaZero where a ground-truth
simulator is available).


# Characteristics and limitations

- This implementation supports deterministic, two-player zero-sum games with or without
  intermediate rewards. Support for one-player games should be easy to add and will probably
  become available in the future.
- The memory footprint of the MCTS tree is proportional to the number of environment actions
  (e.g. 9 for tictactoe and ~19x19 for Go). Therefore, this implementation may not be
  suitable for environments offering a very large (or unbounded) number of actions of which
  only a small subset is available in every state.
- States are represented explicitly in the search tree (in contrast with the `SimpleMcts`
  implementation). This increases the memory footprint but avoids simulating the same
  environment transition multiple times (which is essential for MuZero as doing so requires
  making a costly call to a neural network).


# Usage

TODO: This section should show examples of using the module (using jltest?). Ideally, it
should demonstrate different settings such as:

- An AlphaZero-like setting where everything runs on GPU.
- An AlphaZero-like setting where state evaluation runs on GPU and all the rest runs on CPU
  (tree search and environment simulation).
- A MuZero-like setting where everything runs on GPU.

This section should also demonstrate the use of the `check_policy` function to perform
sanity checks on user environments.


# References

- Reference on the Gumbel MCTS extension:
  https://www.deepmind.com/publications/policy-improvement-by-planning-with-gumbel
"""
module BatchedMcts

using Adapt: @adapt_structure
using Base: @kwdef, size
using Distributions: Gumbel
using Random: AbstractRNG
import Base.Iterators.map as imap
using StaticArrays
using CUDA: @allowscalar

using ..BatchedEnvs
using ..Util.Devices
using ..Util.Devices: ones
using ..Util.Devices.KernelFuns: sum, argmax, maximum, softmax

include("./Tests/Common/BitwiseTicTacToe.jl")
using .BitwiseTicTacToe

export EnvOracle, check_oracle, UniformTicTacToeEnvOracle
export Policy, Tree, explore

# #Environment oracles

"""
    EnvOracle(; init_fn, transition_fn)

An environment oracle is defined by two functions: `init_fn` and `transition_fn`. These
functions operate on batches of states directly, enabling efficient parallelization on GPU,
CPU or both.

# The `init_fn` function

`init_fn` takes a vector of environment objects as an argument. Environment objects are of
the same type than those passed to the `explore` and `gumbel_explore` functions. The
`init_fn` function returns a named-tuple of same-size arrays with the following fields:

- `internal_states`: internal representations of the environment states as used by MCTS and
    manipulated by `transition_fn`. `internal_states` must be a single or multi-dimensional
    array whose last dimension is a batch dimension (see examples below).
- `valid_actions`: a vector of booleans with dimensions `num_actions` and `batch_id`
  indicating which actions are valid to take (this is disregarded in MuZero).
- `policy_prior`: the policy prior for each states as an `AbstractArray{Float32,2}` with
    dimensions `num_actions` and `batch_id`.
- `value_prior`: the value prior for each state as an `AbstractVector{Float32}`.

# The `transition_fn` function

`transition_fn` takes as arguments a vector of internal states (as returned by `init_fn` for
example) along with a vector of action ids. Action ids consist in integers between 1 and
`num_actions` and are valid indices for `policy_priors` and `value_priors`. The
`transition_fn` function returns a named-tuple of arrays:

- `internal_states`: new states reached after executing the proposed actions (see
    `init_fn`).
- `rewards`: vector of `Float32` indicating the intermediate rewards collected during the
    transitions.
- `terminal`: vector of booleans indicating whether or not the reached states are terminal
    (this is always `false` in MuZero).
- `valid_actions`: a vector of booleans with dimensions `num_actions` and `batch_id`
  indicating which actions are valid to take (this is disregarded in MuZero).
- `player_switched`: vector of booleans indicating whether or not the current player
    switched during the transition (always `true` in many board games).
- `policy_prior`, `value_prior`: same as for `init_fn`.


# Examples of internal state encodings

- When using AlphaZero on board games such as tictactoe, connect-four, Chess or Go, internal
  states are exact state encodings (since AlphaZero can access an exact simulator). The
  `internal_states` field can be made to have type `AbstractArray{Float32, 4}` with
  dimensions `player_channel`, `board_width`, `board_height` and `batch_id`. Alternatively,
  one can use a one-dimensional vector with element type `State` where
  `Base.isbitstype(State)`. The latter representation may be easier to work with when
  broadcasting non-batched environment implementations on GPU (see
  `Tests.Common.BitwiseTicTacToe.BitwiseTicTacToe` for example).
- When using MuZero, the `internal_states` field typically has type `AbstractArray{Float32,
  2}` where the first dimension corresponds to the size of latent states and the second
  dimension is the batch dimension.
"""
@kwdef struct EnvOracle{I<:Function,T<:Function}
    init_fn::I
    transition_fn::T
end

function check_keys(keys, ref_keys)
    return Set(keys) == Set(ref_keys)
end

"""
    check_oracle(::EnvOracle, env)

This function performs some sanity checks to see if an environment oracle is correctly
specified on a given environment instance.

A list of environments `envs` must be specified, along with a list of actions `aids`.

The function returns `nothing` if no problems are detected. Otherwise, helpful error
messages are raised.
"""
function check_oracle(oracle::EnvOracle, envs)
    B = length(envs)

    init_res = oracle.init_fn(envs)
    # Named-tuple check
    @assert check_keys(
        keys(init_res), (:internal_states, :valid_actions, :policy_prior, :value_prior)
    ) "The `EnvOracle`'s `init_fn` function should returned a named-tuple with the " *
        "following fields: internal_states, valid_actions, policy_prior, " *
        "value_prior."

    # Type and dimensions check
    size_valid_actions = size(init_res.valid_actions)
    A, _ = size_valid_actions
    @assert (size_valid_actions == (A, B) && eltype(init_res.valid_actions) == Bool) "The " *
        "`init_fn`'s function should return a `valid_actions` vector with dimensions " *
        "`num_actions` and `batch_id`, and of type `Bool`."
    size_policy_prior = size(init_res.policy_prior)
    @assert (size_policy_prior == (A, B) && eltype(init_res.policy_prior) == Float32) "The " *
        "`init_fn`'s function should return a `policy_prior` vector with dimensions " *
        "`num_actions` and `batch_id`, and of type `Float32`."
    @assert (length(init_res.value_prior) == B && eltype(init_res.value_prior) == Float32) "The " *
        "`init_fn`'s function should return a `value_policy` vector of length " *
        "`batch_id`, and of type `Float32`."

    aids = [findfirst(init_res.valid_actions[:, bid]) for bid in 1:B]
    envs = [env for (bid, env) in enumerate(envs) if any(init_res.valid_actions[:, bid])]

    transition_res = oracle.transition_fn(envs, aids)
    # Named-tuple check
    @assert check_keys(
        keys(transition_res),
        (
            :internal_states,
            :rewards,
            :terminal,
            :valid_actions,
            :player_switched,
            :policy_prior,
            :value_prior,
        ),
    ) "The `EnvOracle`'s `transition_fn` function should returned a named-tuple with the " *
        "following fields: internal_states, rewards, terminal, valid_actions, " *
        "player_switched, policy_prior, value_prior."

    # Type and dimensions check
    @assert (
        length(transition_res.rewards) == B && eltype(transition_res.rewards) == Float32
    ) "The `transition_fn`'s function should return a `rewards` vector of length " *
        "`batch_id` and of type `Float32`."
    @assert (
        length(transition_res.terminal) == B && eltype(transition_res.terminal) == Bool
    ) "The `transition_fn`'s function should return a `terminal` vector of length " *
        "`batch_id` and of type `Bool`."
    size_valid_actions = size(transition_res.valid_actions)
    @assert (size_valid_actions == (A, B) && eltype(transition_res.valid_actions) == Bool) "The `" *
        "transition_fn`'s function should return a `valid_actions` vector with " *
        "dimensions `num_actions` and `batch_id`, and of type `Bool`."
    @assert (
        length(transition_res.player_switched) == B &&
        eltype(transition_res.player_switched) == Bool
    ) "The `transition_fn`'s function should return a `player_switched` vector of length " *
        "`batch_id`, and of type `Bool`."
    size_policy_prior = size(transition_res.policy_prior)
    @assert (size_policy_prior == (A, B) && eltype(transition_res.policy_prior) == Float32) "The " *
        "`transition_fn`'s function should return a `policy_prior` vector with " *
        "dimensions `num_actions` and `batch_id`, and of type `Float32`."
    @assert (
        length(transition_res.value_prior) == B &&
        eltype(transition_res.value_prior) == Float32
    ) "The `transition_fn`'s function should return a `value_policy` vector of length " *
        "`batch_id`, and of type `Float32`."

    return nothing
end

# ## Example Environment Oracle
# ### RandomWalk1D Environment Oracle
"""
    UniformTicTacToeEnvOracle()

Define an `EnvOracle` object with a uniform policy for the game of Tic-Tac-Toe.

This oracle environment is a wrapper around the BitwiseTicTacToeEnv.
Checkout `./Tests/Common/BitwiseTicTacToe.jl`

It was inspired by the RL.jl library. For more details, checkout their documentation:
https://juliareinforcementlearning.org/docs/rlenvs/#ReinforcementLearningEnvironments.TicTacToeEnv
"""
function UniformTicTacToeEnvOracle()
    get_policy_prior(A, B) = ones(Float32, (A, B)) / A
    get_value_prior(B) = zeros(Float32, B)
    function get_valid_actions(A, B, envs)
        valid_actions = zeros(Bool, (A, B))
        for (bid, env) in enumerate(envs)
            valid_actions[:, bid] = [valid_action(env, i) for i in 1:A]
        end
        return valid_actions
    end

    function init_fn(envs)
        A = num_actions(envs[1])
        B = length(envs)

        @assert B > 0
        @assert all(e -> num_actions(e) == A, envs)

        return (;
            internal_states=envs,
            valid_actions=get_valid_actions(A, B, envs),
            policy_prior=get_policy_prior(A, B),
            value_prior=get_value_prior(B),
        )
    end

    function transition_fn(envs, aids)
        A = num_actions(envs[1])
        B = length(envs)

        player_switched = zeros(Bool, B)
        rewards = zeros(Float32, B)
        internal_states = map(zip(1:B, aids)) do (bid, aid)
            @assert valid_action(envs[bid], aid) "Tried to play an illegal move"
            newenv, info = act(envs[bid], aid)
            rewards[bid] = info.reward
            player_switched[bid] = info.switched
            newenv
        end

        return (;
            internal_states,
            rewards,
            terminal=terminated.(internal_states),
            valid_actions=get_valid_actions(A, B, internal_states),
            player_switched,
            policy_prior=get_policy_prior(A, B),
            value_prior=get_value_prior(B),
        )
    end
    return EnvOracle(; init_fn, transition_fn)
end

# # Policy definition

"""
    Policy(; kwds...)

# Keyword Arguments

TODO: document the keyword arguments.
"""
@kwdef struct Policy{Device,Oracle<:EnvOracle}
    device::Device
    oracle::Oracle
    num_simulations::Int = 64
    num_considered_actions::Int = 8
    value_scale::Float32 = 0.1f0
    max_visit_init::Int = 50
end

# # Tree datastructure

## Value stored in tree.parent for nodes with no parents
const NO_PARENT = Int16(0)
## Value stored in tree.children for unvisited children
const UNVISITED = Int16(0)
## Value used in various tree's attributes to access root information
const ROOT = Int16(1)
## Valud used when no action is selected
const NO_ACTION = Int16(0)

"""
A batch of MCTS trees, represented as a structure of arrays.

# Fields

We provide shape information between parentheses: `B` denotes the batch size, `N` the
maximum number of nodes (i.e. number of simulations) and `A` the number of actions.

## Tree structure and statistics

- `parent`: the id of the parent node or `NO_PARENT` (N, B)
- `num_visits`: number of times the node was visited (N, B)
- `total_values`: the sum of all values backpropagated to a node (N, B)
- `children`: node id of all children or UNVISITED for unvisited actions (A, N, B)

## Cached static information

All these fields are used to store the results of calling the environment oracle.

- `state`: state vector or embedding (..., N, B)
- `terminal`: whether a node is a terminal node (N, B)
- `valid_actions`: whether or not each action is valid or not (A, N, B)
- `prev_action`: the id of the action leading to this node or 0 (N, B)
- `prev_reward`: the immediate reward obtained when transitioning from the parent from the
   perspective of the parent's player (N, B)
- `prev_switched`: the immediate reward obtained when transitioning from the parent from the
   perspective of the parent's player (N, B)
- `policy_prior`: as given by the oracle (A, N, B)
- `value_prior`: as given by the oracle (N, B)

# Remarks

- The `Tree` structure is parametric in its field array types since those could be
  instantiated on CPU or GPU (e.g. Array{Bool, 3} or CuArray{Bool, 1, CUDA.Mem.DeviceBuffer}
  for `BoolActionArray`). See `create_tree` for more details on how a `Tree` is created.
- It is yet to be determined whether a batch of MCTS trees is more cache-friendly when
  represented as a structure of arrays (as is the case here) or as an array of structures
  (as in the `BatchedMctsAos` implementation).
- It is yet to be determined whether or not permuting the `N` and `B` dimensions of all
  arrays would be more cache efficient. An `(N, B)` representation is more conventional, it
  is used in Deepmind's MCTX library (and might be imposed by JAX) and it may provide better
  temporal locality since each thread is looking at a different batch. On the other hand, a
  `(B, N)` layout may provide better spatial locality when copying the results of the
  environment oracle and possibly when navigating trees.
"""
@kwdef struct Tree{
    StateNodeArray,
    BoolNodeArray,
    Int16NodeArray,
    Float32NodeArray,
    BoolActionArray,
    Int16ActionArray,
    Float32ActionArray,
}
    ## Dynamic stats
    parent::Int16NodeArray
    num_visits::Int16NodeArray
    total_values::Float32NodeArray
    children::Int16ActionArray
    ## Cached oracle info
    state::StateNodeArray
    terminal::BoolNodeArray
    valid_actions::BoolActionArray
    prev_action::Int16NodeArray
    prev_reward::Float32NodeArray
    prev_switched::BoolNodeArray
    policy_prior::Float32ActionArray
    value_prior::Float32NodeArray
end

## https://cuda.juliagpu.org/stable/tutorials/custom_structs/
@adapt_structure Tree

function validate_prior(policy_prior, valid_actions)
    prior = map(zip(policy_prior, valid_actions)) do (prior, is_valid)
        (is_valid) ? prior : Float32(0)
    end
    prior_sum = mapslices(prior; dims=1) do prior_slice
        sum(prior_slice; init=Float32(0))
    end
    @assert any(prior_sum .!= Float32(0)) "No available actions"
    return @. prior / prior_sum
end

function create_tree(mcts, envs)
    info = mcts.oracle.init_fn(envs)
    A, N, B = size(info.policy_prior)[1], mcts.num_simulations, length(envs)

    num_visits = zeros(Int16, mcts.device, (N, B))
    num_visits[ROOT, :] .= 1
    internal_states = DeviceArray(mcts.device){eltype(info.internal_states)}(undef, (N, B))
    internal_states[ROOT, :] = info.internal_states
    valid_actions = zeros(Bool, mcts.device, (A, N, B))
    valid_actions[:, ROOT, :] = info.valid_actions
    policy_prior = zeros(Float32, mcts.device, (A, N, B))
    policy_prior[:, ROOT, :] = validate_prior(info.policy_prior, info.valid_actions)
    value_prior = zeros(Float32, mcts.device, (N, B))
    value_prior[ROOT, :] = info.value_prior

    return Tree(;
        parent=zeros(Int16, mcts.device, (N, B)),
        num_visits,
        total_values=zeros(Float32, mcts.device, (N, B)),
        children=zeros(Int16, mcts.device, (A, N, B)),
        state=internal_states,
        terminal=zeros(Bool, mcts.device, (N, B)),
        valid_actions,
        prev_action=zeros(Int16, mcts.device, (N, B)),
        prev_reward=zeros(Float32, mcts.device, (N, B)),
        prev_switched=zeros(Bool, mcts.device, (N, B)),
        policy_prior,
        value_prior,
    )
end

function Base.size(tree::Tree)
    A, N, B = size(tree.children)
    return (; A, N, B)
end

batch_size(tree) = size(tree).B

# # MCTS implementation

value(tree, cid, bid) = tree.total_values[cid, bid] / tree.num_visits[cid, bid]

qvalue(tree, cid, bid) = value(tree, cid, bid) * (-1)^tree.prev_switched[cid, bid]

function root_value_estimate(tree, cid, bid, ::Tuple{Val{A},Any,Any}) where {A}
    total_qvalues = Float32(0)
    total_prior = Float32(0)
    total_visits = UNVISITED
    for aid in 1:A
        cnid = tree.children[aid, cid, bid]
        (cnid == UNVISITED) && continue

        total_qvalues += tree.policy_prior[aid, cid, bid] * qvalue(tree, cnid, bid)
        total_prior += tree.policy_prior[aid, cid, bid]
        total_visits += tree.num_visits[cnid, bid]
    end
    children_value = total_qvalues
    total_prior > 0 && (children_value /= total_prior)
    return (tree.value_prior[cid, bid] + total_visits * children_value) / (1 + total_visits)
end

function completed_qvalues(tree, cid, bid, tree_size::Tuple{Val{A},Any,Any}) where {A}
    root_value = root_value_estimate(tree, cid, bid, tree_size)
    ret = imap(1:A) do aid
        (!tree.valid_actions[aid, cid, bid]) && return -Inf32

        cnid = tree.children[aid, cid, bid]
        return cnid != UNVISITED ? qvalue(tree, cnid, bid) : root_value
    end
    return SVector{A}(ret)
end

function get_num_child_visits(tree, cid, bid, ::Tuple{Val{A},Any,Any}) where {A}
    ret = imap(1:A) do aid
        cnid = tree.children[aid, cid, bid]
        (cnid != UNVISITED) ? tree.num_visits[cnid, bid] : UNVISITED
    end
    return SVector{A}(ret)
end

function qcoeff(mcts, tree, cid, bid, tree_size)
    # XXX: init is necessary for GPUCompiler right now...
    max_child_visit = maximum(
        get_num_child_visits(tree, cid, bid, tree_size); init=UNVISITED
    )
    return mcts.value_scale * (mcts.max_visit_init + max_child_visit)
end

function target_policy(mcts, tree, cid, bid, tree_size::Tuple{Val{A},Any,Any}) where {A}
    qs = completed_qvalues(tree, cid, bid, tree_size)
    policy = SVector{A}(imap(aid -> tree.policy_prior[aid, cid, bid], 1:A))
    return softmax(log.(policy) + qcoeff(mcts, tree, cid, bid, tree_size) * qs)
end

function select_nonroot_action(mcts, tree, cid, bid, tree_size)
    policy = target_policy(mcts, tree, cid, bid, tree_size)
    num_child_visits = get_num_child_visits(tree, cid, bid, tree_size)
    total_visits = sum(num_child_visits; init=UNVISITED)
    return Int16(
        argmax(
            policy - Float32.(num_child_visits) / (total_visits + 1);
            init=(NO_ACTION, -Inf32),
        ),
    )
end

function select(mcts, tree, bid, tree_size; start=ROOT)
    cur = start
    while true
        if tree.terminal[cur, bid]
            # returns current terminal, but no action played
            return cur, NO_ACTION
        end
        aid = select_nonroot_action(mcts, tree, cur, bid, tree_size)
        @assert aid != NO_ACTION

        cnid = tree.children[aid, cur, bid]
        if cnid != UNVISITED
            cur = cnid
        else
            # returns parent and action played
            return cur, aid
        end
    end
    return nothing
end

function eval!(mcts, tree, simnum, parent_frontier)
    B = batch_size(tree)
    # How the parent_frontier's tuples are formed
    action = last
    parent = first

    # Get terminal nodes at `parent_frontier`
    non_terminal_mask = @. action(parent_frontier) != NO_ACTION
    # No new node to expand (a.k.a only terminal node on the frontier)
    (!any(non_terminal_mask)) && return parent.(parent_frontier)

<<<<<<< HEAD
    parent_ids = parent.(parent_frontier[non_terminal_mask])
    action_ids = action.(parent_frontier[non_terminal_mask])
    non_terminal_bids = DeviceArray(mcts.device)(Base.OneTo(B))[non_terminal_mask]

    ids = DeviceArray(mcts.device)(eachindex(non_terminal_bids))
    function get_parent_states(i)
        pid = parent_ids[i]
        bid = non_terminal_bids[i]
        tree.state[pid, bid]
    end

    parent_states = get_parent_states.(ids)
=======
    parent_ids = parent.(CPU_parent_frontier[non_terminal_mask])
    action_ids = action.(CPU_parent_frontier[non_terminal_mask])
    non_terminal_bids = Base.OneTo(B)[non_terminal_mask]
    parent_states = [
        @allowscalar tree.state[pid, bid] for
        (pid, bid) in zip(parent_ids, non_terminal_bids)
    ]
>>>>>>> f32bdde1
    info = mcts.oracle.transition_fn(parent_states, action_ids)

    # Create nodes and save `info`
    tree.parent[simnum, non_terminal_mask] = parent_ids
<<<<<<< HEAD
    function set_children(i)
=======
    for i in eachindex(non_terminal_bids)
>>>>>>> f32bdde1
        aid = action_ids[i]
        cid = parent_ids[i]
        bid = non_terminal_bids[i]
        tree.children[aid, cid, bid] = simnum
    end
    set_children.(ids)

    tree.state[simnum, non_terminal_mask] = info.internal_states
    tree.terminal[simnum, non_terminal_mask] = info.terminal
    tree.valid_actions[:, simnum, non_terminal_mask] = info.valid_actions
    tree.prev_action[simnum, non_terminal_mask] = action_ids
    tree.prev_reward[simnum, non_terminal_mask] = info.rewards
    tree.prev_switched[simnum, non_terminal_mask] = info.player_switched
    tree.policy_prior[:, simnum, non_terminal_mask] = info.policy_prior
    tree.value_prior[simnum, non_terminal_mask] = info.value_prior

    # Update frontier
    frontier = parent.(parent_frontier)
    frontier[non_terminal_mask] .= simnum

    return frontier
end

function select_and_eval!(mcts, tree, simnum)
    (; A, N, B) = size(tree)
    tree_size = (Val(A), Val(N), Val(B))

    batch_indices = DeviceArray(mcts.device)(1:B)
    parent_frontier = map(batch_indices) do bid
        select(mcts, tree, bid, tree_size)
    end

    return eval!(mcts, tree, simnum, parent_frontier)
end

function backpropagate!(mcts, tree, frontier)
    B = batch_size(tree)
    batch_ids = DeviceArray(mcts.device)(1:B)
    map(batch_ids) do bid
        sid = frontier[bid]
        val = tree.value_prior[sid, bid]
        while true
            val += tree.prev_reward[sid, bid]
            (tree.prev_switched[sid, bid]) && (val = -val)
            tree.num_visits[sid, bid] += Int16(1)
            tree.total_values[sid, bid] += val
            if tree.parent[sid, bid] != NO_PARENT
                sid = tree.parent[sid, bid]
            else
                return nothing
            end
        end
    end
    return nothing
end

function explore(mcts, envs)
    tree = create_tree(mcts, envs)
    (; N) = size(tree)
    for simnum in 2:N
        frontier = select_and_eval!(mcts, tree, simnum)
        backpropagate!(mcts, tree, frontier)
    end
    return tree
end

function get_sequence_of_considered_visits(max_num_considered_actions, num_simulations)
    (max_num_considered_actions <= 1) &&
        return SVector{num_simulations,Int16}(0:(num_simulations - 1))

    num_halving_steps = Int(ceil(log2(max_num_considered_actions)))
    sequence = Int16[]
    visits = zeros(Int16, max_num_considered_actions)

    num_considered = max_num_considered_actions
    while length(sequence) < num_simulations
        num_extra_visits = max(1, num_simulations ÷ (num_halving_steps * num_considered))
        for _ in 1:num_extra_visits
            append!(sequence, visits[1:num_considered])
            visits[1:num_considered] .+= 1
        end
        num_considered = max(2, num_considered ÷ 2)
    end

    return SVector{num_simulations}(sequence[1:num_simulations])
end

function get_table_of_considered_visits(mcts, ::Tuple{Val{A},Any,Any}) where {A}
    ret = imap(1:A) do num_considered_actions
        get_sequence_of_considered_visits(num_considered_actions, mcts.num_simulations)
    end
    return SVector{A}(ret)
end

function gumbel_select_root(
    mcts,
    tree,
    bid,
    gumbel,
    table_of_considered_visits,
    child_total_visits,
    tree_size::Tuple{Val{A},Any,Val{B}},
) where {A,B}
    num_valid_actions = sum(aid -> tree.valid_actions[aid, ROOT, bid], 1:A; init=NO_ACTION)
    num_considered = min(mcts.num_considered_actions, num_valid_actions)

    num_visits = get_num_child_visits(tree, ROOT, bid, tree_size)
    considered_visits = table_of_considered_visits[num_considered][child_total_visits]
    penality_value = imap(1:A) do aid
        (num_visits[aid] == considered_visits) ? Float32(0) : -Inf32
    end
    penality = SVector{A}(penality_value)

    qs = completed_qvalues(tree, ROOT, bid, tree_size)
    norm_qs = qs .* qcoeff(mcts, tree, ROOT, bid, tree_size)
    policy = SVector{A}(imap(aid -> tree.policy_prior[aid, ROOT, bid], 1:A))
    batch_gumbel = SVector{A}(imap(aid -> gumbel[aid, bid], 1:A))
    scores = batch_gumbel + log.(policy) + norm_qs + penality
    return Int16(argmax(scores; init=(NO_ACTION, -Inf32)))
end

function gumbel_select_and_eval!(
    mcts, tree, simnum, gumbel, table_of_considered_visits, tree_size::Tuple{Any,Any,Val{B}}
) where {B}
    batch_indices = DeviceArray(mcts.device)(1:B)
    parent_frontier = map(batch_indices) do bid
        aid = gumbel_select_root(
            mcts,
            tree,
            bid,
            gumbel,
            table_of_considered_visits,
            simnum - ROOT,
            tree_size,
        )
        @assert aid != NO_ACTION

        cnid = tree.children[aid, ROOT, bid]
        if (cnid != UNVISITED)
            select(mcts, tree, bid, tree_size; start=cnid)
        else
            (ROOT, aid)
        end
    end

    return eval!(mcts, tree, simnum, parent_frontier)
end

function gumbel_explore(mcts, envs, rng::AbstractRNG)
    tree = create_tree(mcts, envs)
    (; A, B, N) = size(tree)
    tree_size = (Val(A), Val(N), Val(B))

    gumbel = SMatrix{A,B}(rand(rng, Gumbel(), (A, B)))
    table_of_considered_visits = get_table_of_considered_visits(mcts, tree_size)

    for simnum in 2:N
        frontier = gumbel_select_and_eval!(
            mcts, tree, simnum, gumbel, table_of_considered_visits, tree_size
        )
        backpropagate!(mcts, tree, frontier)
    end
    return tree
end

end<|MERGE_RESOLUTION|>--- conflicted
+++ resolved
@@ -545,7 +545,6 @@
     # No new node to expand (a.k.a only terminal node on the frontier)
     (!any(non_terminal_mask)) && return parent.(parent_frontier)
 
-<<<<<<< HEAD
     parent_ids = parent.(parent_frontier[non_terminal_mask])
     action_ids = action.(parent_frontier[non_terminal_mask])
     non_terminal_bids = DeviceArray(mcts.device)(Base.OneTo(B))[non_terminal_mask]
@@ -558,24 +557,11 @@
     end
 
     parent_states = get_parent_states.(ids)
-=======
-    parent_ids = parent.(CPU_parent_frontier[non_terminal_mask])
-    action_ids = action.(CPU_parent_frontier[non_terminal_mask])
-    non_terminal_bids = Base.OneTo(B)[non_terminal_mask]
-    parent_states = [
-        @allowscalar tree.state[pid, bid] for
-        (pid, bid) in zip(parent_ids, non_terminal_bids)
-    ]
->>>>>>> f32bdde1
     info = mcts.oracle.transition_fn(parent_states, action_ids)
 
     # Create nodes and save `info`
     tree.parent[simnum, non_terminal_mask] = parent_ids
-<<<<<<< HEAD
     function set_children(i)
-=======
-    for i in eachindex(non_terminal_bids)
->>>>>>> f32bdde1
         aid = action_ids[i]
         cid = parent_ids[i]
         bid = non_terminal_bids[i]
